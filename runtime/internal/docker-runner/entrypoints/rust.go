--- conflicted
+++ resolved
@@ -1,58 +1,5 @@
 package entrypoints
 
-<<<<<<< HEAD
-// RustHelperLibrary is the helper code that gets injected into the user's Rust project.
-// It provides convenient input parsing and output functions.
-// NOTE: This may be used by the CLI at build time for injection.
-const RustHelperLibrary = `//! the0 helper module for bot development
-//! This module is automatically injected at build time.
-
-pub mod input {
-    use serde_json::Value;
-    use std::env;
-    use std::collections::HashMap;
-
-    /// Parse bot configuration from environment variables.
-    /// Returns a tuple of (bot_id, config).
-    pub fn parse() -> (String, Value) {
-        let id = env::var("BOT_ID").expect("BOT_ID environment variable not set");
-        let config_str = env::var("BOT_CONFIG").expect("BOT_CONFIG environment variable not set");
-        let config: Value = serde_json::from_str(&config_str).expect("Failed to parse BOT_CONFIG as JSON");
-        (id, config)
-    }
-
-    /// Parse bot configuration with typed config.
-    /// Returns a tuple of (bot_id, config) where config is a HashMap.
-    pub fn parse_as_map() -> (String, HashMap<String, Value>) {
-        let id = env::var("BOT_ID").expect("BOT_ID environment variable not set");
-        let config_str = env::var("BOT_CONFIG").expect("BOT_CONFIG environment variable not set");
-        let config: HashMap<String, Value> = serde_json::from_str(&config_str).expect("Failed to parse BOT_CONFIG as JSON");
-        (id, config)
-    }
-
-    /// Output a success result and exit.
-    pub fn success(message: &str) {
-        let escaped = message.replace('\\', "\\\\").replace('"', "\\\"");
-        println!(r#"{{"status":"success","message":"{}"}}"#, escaped);
-    }
-
-    /// Output an error result and exit with code 1.
-    pub fn error(message: &str) {
-        let escaped = message.replace('\\', "\\\\").replace('"', "\\\"");
-        println!(r#"{{"status":"error","message":"{}"}}"#, escaped);
-        std::process::exit(1);
-    }
-
-    /// Output a custom result as JSON.
-    pub fn result(data: &Value) {
-        println!("{}", serde_json::to_string(data).expect("Failed to serialize result"));
-    }
-}
-`
-
-=======
-
->>>>>>> 5adbccc3
 // RustBotEntrypoint is an empty placeholder for Rust bots.
 // Rust bots are pre-built by the CLI, so no code wrapper is needed.
 // The bash entrypoint in bash_entrypoint_factory.go handles execution.
