--- conflicted
+++ resolved
@@ -153,7 +153,6 @@
 
 	// Set API URL via environment variable hint
 	newURL := args[0]
-<<<<<<< HEAD
 	logger.Print("To set API URL to %s, use one of these methods:", newURL)
 	logger.Newline()
 	logger.Print("1. Environment variable (recommended):")
@@ -164,14 +163,6 @@
 	logger.Newline()
 	logger.Print("3. Add to your shell profile (~/.bashrc, ~/.zshrc, etc.):")
 	logger.Print("   echo 'export THE0_API_URL=%s' >> ~/.bashrc", newURL)
-=======
-	fmt.Printf("To set API URL to %s, use one of these methods:\n\n", newURL)
-	fmt.Printf("1. Environment variable (recommended):\n")
-	fmt.Printf("   export THE0_API_URL=%s\n\n", newURL)
-	fmt.Printf("2. For this session only:\n")
-	fmt.Printf("   THE0_API_URL=%s the0 <command>\n\n", newURL)
-	fmt.Printf("3. Add to your shell profile (~/.bashrc, ~/.zshrc, etc.):\n")
-	fmt.Printf("   echo 'export THE0_API_URL=%s' >> ~/.bashrc\n", newURL)
 }
 
 // NewSecretsCmd creates the secrets subcommand for managing build secrets
@@ -295,5 +286,4 @@
 	}
 
 	fmt.Println("✓ All build secrets cleared")
->>>>>>> 22efc456
 }